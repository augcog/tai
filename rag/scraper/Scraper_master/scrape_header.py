--- conflicted
+++ resolved
@@ -71,13 +71,9 @@
                 link = link[:-1]
             filename = link.split('/')[-1]
             filename = filename.split('.')[0]
-<<<<<<< HEAD
             if len(filename) >= MAX_FILENAME_LENGTH:
                 filename = filename[:MAX_FILENAME_LENGTH]
-
-=======
             filename = unquote(filename).replace(' ', '_')
->>>>>>> fa74e4bf
             cur_dir = os.getcwd()
             create_and_enter_dir(filename)
             # if not os.path.exists(filename):
@@ -235,26 +231,12 @@
             scrapper.scrape()
 
 if __name__ == "__main__":
-<<<<<<< HEAD
-    # url = "https://docs.opencv.org/4.x/d6/d00/tutorial_py_root.html"
-    # root_regex = r"^https://docs.opencv.org/4.x\/\w+\/\w+\/tutorial_py"
-    # root = "https://docs.opencv.org/4.x/d6/d00/"
-    # root_filename = "opencv"
-
-    url = "https://wiki.ros.org/ROS/Tutorials/"
-    root_regex = r"^https://wiki.ros.org/ROS/Tutorials/"
-    root = "https://wiki.ros.org/ROS/Tutorials/"
-    root_filename = "ROS"
-
-    content_tags = match_tags(url)
-=======
     # url =  "https://wiki.ros.org/ROS/Tutorials/"
     # root_regex = r"^https://wiki.ros.org/ROS/Tutorials/"
     # root =  "https://wiki.ros.org/ROS/Tutorials/"
     # root_filename = "ROS"
     
     # content_tags = match_tags(url)
->>>>>>> fa74e4bf
     
     # scrapper = ScrapeHeader(url, root, root_regex, root_filename, content_tags)
     # scrapper.scrape()
