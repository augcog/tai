import logging

# Import model pipeline initializer
from app.dependencies.model import initialize_model_engine

initialize_model_engine()
print("✅ Model pipeline initialization completed successfully!")

import uvicorn
from fastapi import FastAPI
from fastapi.middleware.cors import CORSMiddleware
from fastapi.responses import HTMLResponse, RedirectResponse
<<<<<<< HEAD
=======
from fastapi.staticfiles import StaticFiles
>>>>>>> 80ee29e9

from app.admin import setup_admin
from app.api.router import api_router
from app.config import settings  # Import the configuration
from app.core.dbs.course_db import Base, engine

# Import the new database initializer
from app.core.dbs.db_initializer import initialize_database_on_startup

# Import to ensure table creation

# from app.core.actions.model_selector import get_model


logging.basicConfig(
    level=logging.WARNING,
    format="[%(asctime)s] {%(filename)s:%(funcName)s:%(lineno)d} %(levelname)s - %(message)s",
    handlers=[logging.FileHandler("logs.log"), logging.StreamHandler()],
)

# Initialize database with automatic file import and migration
print("🚀 Initializing database and importing existing files...")

if not initialize_database_on_startup():
    print("❌ Database initialization failed! Server may not work correctly.")
    print("💡 Check the logs above for details, or run database scripts manually.")
else:
    print("✅ Database initialization completed successfully!")

# Fallback table creation (in case the initializer doesn't work)
Base.metadata.create_all(bind=engine)

# Initialize model pipeline once at startup
print("\n🤖 Initializing AI model pipeline...")
# try:
#     initialize_model_engine()
#     print("✅ Model pipeline initialization completed successfully!")
# except Exception as e:
#     print(f"❌ Model pipeline initialization failed: {e}")
#     print("💡 The server will start but model-dependent endpoints may not work.")

# File categories are now simplified and handled automatically

app = FastAPI(
    title="Course AI Assistant API",
    description="API for interacting with the course AI assistant and file management",
    version="0.1.0",
    docs_url="/docs",
    redoc_url="/redoc",
    openapi_url="/openapi.json",
)

# Add CORS middleware to allow the frontend to access the API
app.add_middleware(
    CORSMiddleware,
    allow_origins=["*"],  # Update with your frontend origins in production
    allow_credentials=True,
    allow_methods=["*"],
    allow_headers=["*"],
)



# Setup the admin interface
setup_admin(app)

# Include consolidated API router
app.include_router(api_router, prefix="/api")


@app.get("/", response_class=HTMLResponse)
async def root():
    return RedirectResponse(url="/home")


@app.get("/home", response_class=HTMLResponse)
async def home():
    return """
    <html>
        <head>
            <title>Course AI Assistant API</title>
            <style>
                body { font-family: Arial, sans-serif; max-width: 800px; margin: 0 auto; padding: 20px; }
                h1 { color: #333; }
                h2 { color: #666; margin-top: 30px; }
                .links { margin-top: 20px; }
                .links a { display: block; margin-bottom: 10px; color: #0066cc; text-decoration: none; }
                .links a:hover { text-decoration: underline; }
                .auth-section { background-color: #f5f5f5; padding: 15px; border-radius: 5px; margin-top: 20px; }
            </style>
        </head>
        <body>
            <h1>Course AI Assistant API</h1>
            <p>Welcome to the Course AI Assistant API. Use the links below to explore the API.</p>

            <h2>API Documentation</h2>
            <div class="links">
                <a href="/docs">API Documentation (Swagger UI)</a>
                <a href="/redoc">API Documentation (ReDoc)</a>
            </div>

            <h2>Testing Tools</h2>
            <div class="links">
                <a href="/course-config">Course Configuration</a>
                <a href="/database-status">Database Status</a>
                <a href="/health">Health Check</a>
            </div>
        </body>
    </html>
    """


<<<<<<< HEAD
=======


>>>>>>> 80ee29e9
@app.get("/course-config", response_class=HTMLResponse)
async def course_config():
    """
    Admin interface for course configuration and management
    """
    return RedirectResponse(url="admin/course-model/list")


@app.get("/health")
async def health_check():
    """
    Health check endpoint
    """
    return {"status": "ok", "version": app.version}


@app.get("/database-status")
async def database_status():
    """
    Database status endpoint - shows database initialization status
    """
    from app.core.dbs.db_initializer import get_initializer

    try:
        initializer = get_initializer()
        status = initializer.get_database_status()

        return {
            "status": "ok",
            "database": status,
            "message": "Database status retrieved successfully",
        }
    except Exception as e:
        return {
            "status": "error",
            "error": str(e),
            "message": "Failed to get database status",
        }


if __name__ == "__main__":
    # Use settings from .env file configuration
    print("🚀 Starting server...")
    print(f"📍 Environment: {settings.environment}")
    print(
        f"🔄 Auto-reload: {'disabled' if settings.is_production or not settings.RELOAD else 'enabled'}"
    )
    print(f"🌐 Host: {settings.HOST}:{settings.PORT}")
    print(f"🤖 LLM Mode: {settings.effective_llm_mode}")
    print(f"📁 Data Directory: {settings.DATA_DIR}")

    # Determine reload setting: disabled in production or based on RELOAD setting
    reload_enabled = not settings.is_production and settings.RELOAD

    uvicorn.run(
        "main:app",
        host=settings.HOST,
        port=settings.PORT,
        reload=reload_enabled,
        reload_excludes=["*.log", "*.log.*", "*.log.*.*", "*.log.*.*.*"],
    )<|MERGE_RESOLUTION|>--- conflicted
+++ resolved
@@ -10,10 +10,6 @@
 from fastapi import FastAPI
 from fastapi.middleware.cors import CORSMiddleware
 from fastapi.responses import HTMLResponse, RedirectResponse
-<<<<<<< HEAD
-=======
-from fastapi.staticfiles import StaticFiles
->>>>>>> 80ee29e9
 
 from app.admin import setup_admin
 from app.api.router import api_router
@@ -124,13 +120,7 @@
         </body>
     </html>
     """
-
-
-<<<<<<< HEAD
-=======
-
-
->>>>>>> 80ee29e9
+  
 @app.get("/course-config", response_class=HTMLResponse)
 async def course_config():
     """
