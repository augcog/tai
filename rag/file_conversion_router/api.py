"""Public API for the file conversion router module.
"""

from pathlib import Path
from typing import Union

from rag.file_conversion_router.services.directory_service import process_folder


def convert_directory(input_dir: Union[str, Path], output_dir: Union[str, Path]):
    """Convert all supported files in the given directory to Markdown format, to the specified output directory.

    Current supported file types:
    1. PDF
    2. Markdown (To clarify, this markdown includes additional tree structure of original markdown file)
    """
<<<<<<< HEAD
    process_folder(input_dir, output_dir)
=======
    process_folder(input_dir, output_dir)

>>>>>>> 83866f90
<|MERGE_RESOLUTION|>--- conflicted
+++ resolved
@@ -14,9 +14,4 @@
     1. PDF
     2. Markdown (To clarify, this markdown includes additional tree structure of original markdown file)
     """
-<<<<<<< HEAD
     process_folder(input_dir, output_dir)
-=======
-    process_folder(input_dir, output_dir)
-
->>>>>>> 83866f90
