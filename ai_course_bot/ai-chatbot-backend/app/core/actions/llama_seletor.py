import os
import pickle
import numpy as np
from dotenv import load_dotenv
from FlagEmbedding import BGEM3FlagModel
import transformers
import torch
from threading import Thread
from typing import List
from app.core.models.chat_completion import Message as ROARChatCompletionMessage
from pydantic import BaseModel
import threading
import urllib.parse
import sqlite3

# Set the environment variable to use the SQL database
SQLDB = False

class Message(BaseModel):
    role: str
    content: str

# lode embedding model
embedding_model = BGEM3FlagModel('BAAI/bge-m3', use_fp16=True)

load_dotenv()

model_id = "meta-llama/Meta-Llama-3-8B-Instruct"
auto_tokenizer = transformers.AutoTokenizer.from_pretrained(model_id)
# streamer_iterator = transformers.TextIteratorStreamer(auto_tokenizer, skip_prompt=True)
print("Loading model...")
pipeline = transformers.pipeline(
    "text-generation",
    model=model_id,
    model_kwargs={"torch_dtype": torch.bfloat16},
    device="mps",
)

lock = threading.Lock()
def prompt_generator(messages,streamer_iterator):
    with lock:
        terminators = [
            pipeline.tokenizer.eos_token_id,
            pipeline.tokenizer.convert_tokens_to_ids("<|eot_id|>")
        ]
        prompt = pipeline.tokenizer.apply_chat_template(
            messages,
            tokenize=False,
            add_generation_prompt=True
        )

        outputs = pipeline(
            prompt,
            max_new_tokens=1000,
            eos_token_id=terminators,
            do_sample=True,
            streamer=streamer_iterator
        )
# Write scores for
def bge_compute_score(
    query_embedding,
    document_embeddings,
    weights_for_different_modes,
    secondary_query_embedding,
    secondary_document_embeddings,
):
    all_scores = {
        'colbert': [],
        'sparse': [],
        'dense': [],
        'sparse+dense': [],
        'colbert+sparse+dense': [],
    }

    if weights_for_different_modes is None:
        weights_for_different_modes = [1, 1., 1.]
        weight_sum = 3
        print("default weights for dense, sparse, colbert are [1.0, 1.0, 1.0]")
    else:
        assert len(weights_for_different_modes) == 3
        weight_sum = sum(weights_for_different_modes)

    # Loop through each document embedding
    for i in range(len(document_embeddings)):
        dense_score = query_embedding['dense_vecs'] @ document_embeddings[i]['dense_vecs'].T
        sparse_score = embedding_model.compute_lexical_matching_score(query_embedding['lexical_weights'], document_embeddings[i]['lexical_weights'])
        colbert_score = embedding_model.colbert_score(query_embedding['colbert_vecs'], document_embeddings[i]['colbert_vecs'])
        # Store the scores
        all_scores['colbert'].append(colbert_score)
        all_scores['sparse'].append(sparse_score)
        all_scores['dense'].append(dense_score)
        all_scores['sparse+dense'].append(
            (sparse_score * weights_for_different_modes[1] + dense_score * weights_for_different_modes[0]) /
            (weights_for_different_modes[1] + weights_for_different_modes[0])
        )
        all_scores['colbert+sparse+dense'].append(
            (colbert_score * weights_for_different_modes[2] + sparse_score * weights_for_different_modes[1] +
             dense_score * weights_for_different_modes[0]) / weight_sum
        )

    return all_scores


def clean_path(url_path):
    decoded_path = urllib.parse.unquote(url_path)
    cleaned_path = decoded_path.replace('%28', '(').replace('%29', ')').replace('%2B', '+')
    cleaned_path = cleaned_path.replace('>', ' > ')
    cleaned_path = cleaned_path.replace('(', ' (').replace(')', ') ')
    cleaned_path = ' '.join(cleaned_path.split())
    return cleaned_path
def local_selector(messages:List[Message],stream=True,rag=True,course=None):
    insert_document = ""
    user_message = messages[-1].content
<<<<<<< HEAD
    if rag: 
        picklefile = "recursive_seperate_none_BGE_embedding_400_106_full.pkl"
=======
    if rag:
        if course == "EE 106B":
            picklefile = "recursive_seperate_none_BGE_embedding_400_106_full.pkl"
        elif course == "Public Domain Server":
            picklefile = "Berkeley.pkl"
        else:
            picklefile = "Berkeley.pkl"
>>>>>>> cdbc2f54
        path_to_pickle = os.path.join("./app/embedding/", picklefile)
        with open(path_to_pickle, 'rb') as f:
            data_loaded = pickle.load(f)
        doc_list = data_loaded['doc_list']
        id_list = data_loaded['id_list']
        url_list = data_loaded['url_list']
<<<<<<< HEAD
        time_list = data_loaded['time_list']
        if sqlite3:
            db = sqlite3.connect("embeddiongs.db")
            cur = db.cursor()
            # Load the data from the SQLite database
            cur.execute("SELECT embedding FROM embeddings")
            embedding_list = [pickle.loads(row[0]) for row in cur.fetchall()]
        else:
            embedding_list = data_loaded['embedding_list']
=======
        # time_list = data_loaded['time_list']
>>>>>>> cdbc2f54

        query_embed = embedding_model.encode(user_message, return_dense=True, return_sparse=True, 
                                                return_colbert_vecs=True)
        # model
        # cosine_similarities = np.dot(embedding_list, query_embed)
        cosine_similarities = np.array(bge_compute_score(query_embed, embedding_list, [1, 1, 1], None, None)['colbert+sparse+dense'])
        indices = np.argsort(cosine_similarities)[::-1]
        id = id_list[indices]
        docs = doc_list[indices]
        url = url_list[indices]
        # time = time_list[indices]
        top_docs=docs[:3]

        distances = np.sort(cosine_similarities)[-3:][::-1]
        top_id = id[:3]
        top_url = url[:3]
        # top_url= [f"https://www.youtube.com/watch?v={i}" for i in range(1,4)]
        # top_time = time[:3]
        insert_document = ""
        reference = []
        n=0
        none=0
        for i in range(len(top_docs)):
            if top_url[i]:
                reference.append(f"{top_url[i]}")
            else:
                reference.append("")
            if distances[i] > 0.45:
                n+=1
                if top_url[i]:
                    insert_document += f"\"\"\"Reference Number: {n}\nReference Info Path: {top_id[i]}\nReference_Url: {top_url[i]}\nDocument: {top_docs[i]}\"\"\"\n\n"
                else:
                    cleaned_path = clean_path(top_id[i])
                    insert_document += f"\"\"\"Reference Number: {n}\nReference Info Path: {cleaned_path}\nReference_Url: NONE\nDocument: {top_docs[i]}\"\"\"\n\n"
                    # print("CLEANED PATH",cleaned_path)
            else:
                reference.append("")
                none+=1
                print(none)
        print(reference)
    if (not insert_document) or none==3:
        print("NO REFERENCES")
        user_message = f'Answer the instruction\n---\n{user_message}'
        # insert_document+="用中文回答我的指示\n"
        # system_message="用中文回答我的指示"
        # print(chat_completion(system_message, insert_document))
    else:
        print("INSERT DOCUMENT",insert_document)
        insert_document += f'Instruction: {user_message}'
        # insert_document += "用中文回答我的指示\n"
        user_message = f"Understand the reference documents and use them to answer the instruction thoroughly, add suffiecient steps. List the references numbered, if URL does not exist then print reference info path as is do not print NONE, if url exists then print [reference Name](URL), then summarize the document in 2 sentences. Example Reference: Reference 1: Find information at (Reference Path Info). If Reference_URL is not NONE then print URL [Reference Name](URL). Then print 2 sentence summary of reference document. \n---\n{insert_document}"        # user_message = f"Understand the {n} reference documents and use it to answer the instruction. After answering the instruction, please list references. Print References numbered, if URL exists return [reference summary](URL), then return the reference and summarize the document in 2 sentences.\n---\n{insert_document}"

        # user_message = f"Understand the {n} reference documents and use it to answer the instruction. If there is no reference url print Reference of the document used to answer instruction. If reference url exists in the documents add at end [reference summary](URL).\n---\n{insert_document}"
        # system_message="通过阅读以下材料,用中文回答我的指示"
        # print(chat_completion(system_message, insert_document))
    print("USER MESSAGE",user_message)
    messages[-1].content = user_message

    print(messages)
    streamer_iterator=transformers.TextIteratorStreamer(auto_tokenizer, skip_prompt=True)
    t = Thread(target=prompt_generator, args=(messages,streamer_iterator,))
    t.start()
    # for i in streamer_iterator:
    #     print(i, end="")
    response = streamer_iterator
    return response

def local_parser(stream):
    for chunk in stream:
        result = chunk.replace("<|eot_id|>", "")
        if result == None:
            yield ""
        else:
            yield chunk.replace("<|eot_id|>", "")

def local_formatter(messages: List[ROARChatCompletionMessage]) -> List[Message]:
    response: List[Message] = [] # type: ignore
    system_message = "You are a Teaching Assistant. You are responsible for answering questions and providing guidance to students."
    response.append(Message(role="system", content=system_message))
    for message in messages:
        response.append(Message(role=message.role, content=message.content))
    return response<|MERGE_RESOLUTION|>--- conflicted
+++ resolved
@@ -111,10 +111,6 @@
 def local_selector(messages:List[Message],stream=True,rag=True,course=None):
     insert_document = ""
     user_message = messages[-1].content
-<<<<<<< HEAD
-    if rag: 
-        picklefile = "recursive_seperate_none_BGE_embedding_400_106_full.pkl"
-=======
     if rag:
         if course == "EE 106B":
             picklefile = "recursive_seperate_none_BGE_embedding_400_106_full.pkl"
@@ -122,15 +118,13 @@
             picklefile = "Berkeley.pkl"
         else:
             picklefile = "Berkeley.pkl"
->>>>>>> cdbc2f54
         path_to_pickle = os.path.join("./app/embedding/", picklefile)
         with open(path_to_pickle, 'rb') as f:
             data_loaded = pickle.load(f)
         doc_list = data_loaded['doc_list']
         id_list = data_loaded['id_list']
         url_list = data_loaded['url_list']
-<<<<<<< HEAD
-        time_list = data_loaded['time_list']
+        # time_list = data_loaded['time_list']
         if sqlite3:
             db = sqlite3.connect("embeddiongs.db")
             cur = db.cursor()
@@ -139,9 +133,6 @@
             embedding_list = [pickle.loads(row[0]) for row in cur.fetchall()]
         else:
             embedding_list = data_loaded['embedding_list']
-=======
-        # time_list = data_loaded['time_list']
->>>>>>> cdbc2f54
 
         query_embed = embedding_model.encode(user_message, return_dense=True, return_sparse=True, 
                                                 return_colbert_vecs=True)
