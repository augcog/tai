--- conflicted
+++ resolved
@@ -299,8 +299,7 @@
             parser(response, reference_list, messages=formatter(params.messages), engine=engine, old_sid=sid), media_type="text/event-stream"
         )
     else:
-<<<<<<< HEAD
-        return PlainTextResponse(response)
+       return JSONResponse(ResponseDelta(text=response).model_dump_json(exclude_unset=True))
 
 
 @router.post("/memory-synopsis")
@@ -351,7 +350,4 @@
         return JSONResponse({
             "status": "failed",
             "message": "Memory generation failed, will retry next round"
-        })
-=======
-        return JSONResponse(ResponseDelta(text=response).model_dump_json(exclude_unset=True))
->>>>>>> d6395ba9
+        })